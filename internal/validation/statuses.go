--- conflicted
+++ resolved
@@ -61,7 +61,6 @@
 	// Metric statuses.
 	statusDuplicateMetricDescriptorType = status.New(codes.AlreadyExists, "metric descriptor of same type already exists")
 	statusMetricDescriptorNotFound      = status.New(codes.NotFound, "metric descriptor of given type does not exist")
-<<<<<<< HEAD
 	statusTooManyLabels                 = status.Error(codes.InvalidArgument, "More than maximum number of labels allowed (10 labels)")
 	statusMissingLabelKeyInLabel        = status.Error(codes.InvalidArgument, "Missing required label key in label descriptor")
 	statusMissingValueTypeInLabel       = status.Error(codes.InvalidArgument, "Missing required value type in label descriptor")
@@ -70,7 +69,6 @@
 	statusInvalidLabelKey               = status.Error(codes.InvalidArgument, "Label keys must start with a lowercase letter followed by any digit, underscore, dashes or lowercase letters")
 	statusMetricTypeTooLong             = status.Error(codes.InvalidArgument, "Metric type greater than 200 characters")
 	statusInvalidMetricType             = status.Error(codes.InvalidArgument, "Metric type must be in the form as defined here: https://cloud.google.com/monitoring/api/ref_v3/rpc/google.api#google.api.MetricDescriptor.MetricKind")
-=======
 	statusTooManyTimeSeries             = status.Error(codes.InvalidArgument,
 		fmt.Sprintf("maximum number of time series per request is %v", maxTimeSeriesPerRequest))
 	statusInvalidTimeSeries = status.Error(codes.InvalidArgument,
@@ -87,7 +85,6 @@
 		"metric kind must be the same as the metric kind of the associated metric")
 	statusInvalidTimeSeriesPointGauge = status.Error(codes.InvalidArgument,
 		"for a GAUGE metric kind, the point's start time must equal the end time")
->>>>>>> ec663949
 
 	// Shared statuses.
 	statusMissingField = status.New(codes.InvalidArgument, "missing required field(s)")
