--- conflicted
+++ resolved
@@ -169,13 +169,9 @@
 			in, responseSpan, want)
 	}
 
-<<<<<<< HEAD
-	if valid := validation.ValidateErrDetails(err, testCase.missingFields); !valid {
-		t.Errorf("Expected missing fields %q", testCase.missingFields)
-=======
-	if valid := validateErrDetails(err, missingFields); !valid {
+
+	if valid := validation.ValidateErrDetails(err, missingFields); !valid {
 		t.Errorf("BatchWriteSpans(%v) expected missing fields %v", in, missingFields)
->>>>>>> 07adf07a
 	}
 }
 
@@ -241,17 +237,7 @@
 			in, responseSpan, want)
 	}
 
-<<<<<<< HEAD
-		if !strings.Contains(err.Error(), c.want.Error()) {
-			t.Errorf("CreateSpan(%q) returned error %q, expected error %q",
-				c.in, err.Error(), c.want)
-		}
-		if c.missingFields != nil {
-			if valid := validation.ValidateErrDetails(err, c.missingFields); !valid {
-				t.Errorf("Expected missing fields %q", c.missingFields)
-			}
-=======
-	if valid := validateErrDetails(err, missingFields); !valid {
+	if valid := validation.ValidateErrDetails(err, missingFields); !valid {
 		t.Errorf("CreateSpan(%v) expected missing fields %v", in, missingFields)
 	}
 }
@@ -271,7 +257,6 @@
 		if !strings.Contains(err.Error(), want.Error()) {
 			t.Errorf("CreateSpan(%v) returned error %v, expected error %v",
 				in, err.Error(), want)
->>>>>>> 07adf07a
 		}
 	}
 }