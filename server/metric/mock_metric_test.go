--- conflicted
+++ resolved
@@ -79,7 +79,6 @@
 	return lis.Dial()
 }
 
-<<<<<<< HEAD
 func generateMetricDescriptor() *metric.MetricDescriptor {
 	return &metric.MetricDescriptor{
 		Type:        fmt.Sprintf("custom.googleapis.com/opentelemetry/%v", rand.Intn(10000)),
@@ -101,7 +100,7 @@
 	defer tearDown()
 
 	md := &metric.MetricDescriptor{
-		Type:        fmt.Sprintf("custom.googleapis.com/opentelemetry/%v", rand.Intn(10000)),
+		Type:        "custom.googleapis.com/opentelemetry/1",
 		DisplayName: "opentelemetry/test-instrument",
 		Description: "test-description",
 		Labels: []*label.LabelDescriptor{
@@ -160,8 +159,6 @@
 	}
 }
 
-func TestMockMetricServer_CreateTimeSeries(t *testing.T) {
-=======
 func generateTimeSeries(metricType string, resourceType string, metricKind metric.MetricDescriptor_MetricKind,
 	startTime *timestamp.Timestamp, endTime *timestamp.Timestamp) *monitoring.TimeSeries {
 	return &monitoring.TimeSeries{
@@ -179,7 +176,6 @@
 }
 
 func TestMockMetricServer_CreateTimeSeries_Gauge(t *testing.T) {
->>>>>>> 7956cebe
 	setup()
 	defer tearDown()
 
@@ -211,7 +207,7 @@
 	in := &monitoring.CreateTimeSeriesRequest{
 		Name: "projects/test-project",
 		TimeSeries: []*monitoring.TimeSeries{
-			generateTimeSeries("test-metric-type", "test-monitored-resource",
+			generateTimeSeries(metricType, "test-monitored-resource",
 				metric.MetricDescriptor_GAUGE, pointTime, pointTime),
 		},
 	}
@@ -225,19 +221,23 @@
 func TestMockMetricServer_CreateTimeSeries_RateLimit(t *testing.T) {
 	setup()
 	defer tearDown()
+	metricType := "custom.googleapis.com/opentelemetry/test-1"
 
 	// Create the corresponding MetricDescriptor.
 	_, err := client.CreateMetricDescriptor(ctx, &monitoring.CreateMetricDescriptorRequest{
 		Name: "projects/test-project",
-<<<<<<< HEAD
-		TimeSeries: []*monitoring.TimeSeries{{
-			Metric:     &metric.Metric{Type: metricType},
-			Resource:   &monitoredres.MonitoredResource{Type: "test-monitored-resource"},
-=======
 		MetricDescriptor: &metric.MetricDescriptor{
-			Type:       "test-metric-type",
->>>>>>> 7956cebe
+			Type:        metricType,
+			DisplayName: "opentelemetry/test-instrument",
+			Description: "test-description",
+			Labels: []*label.LabelDescriptor{
+				{
+					Key:       "testkey",
+					ValueType: label.LabelDescriptor_STRING,
+				},
+			},
 			MetricKind: metric.MetricDescriptor_GAUGE,
+			ValueType:  metric.MetricDescriptor_DOUBLE,
 		},
 	})
 	if err != nil {
@@ -249,7 +249,7 @@
 	in := &monitoring.CreateTimeSeriesRequest{
 		Name: "projects/test-project",
 		TimeSeries: []*monitoring.TimeSeries{
-			generateTimeSeries("test-metric-type", "test-monitored-resource",
+			generateTimeSeries(metricType, "test-monitored-resource",
 				metric.MetricDescriptor_GAUGE, pointTime, pointTime),
 		},
 	}
